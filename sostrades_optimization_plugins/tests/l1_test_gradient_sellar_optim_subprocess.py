--- conflicted
+++ resolved
@@ -568,15 +568,9 @@
             full_values_dict['Test.z_in'] = x[4:]
             # make sure we use the same exec engine at each step
             assert self.ee_to_test is ee
-<<<<<<< HEAD
             ee.root_process.mdo_discipline_wrapp.mdo_discipline.execute(full_values_dict)
         objective_lagr = ee.root_process.mdo_discipline_wrapp.mdo_discipline.get_outputs_by_name(
             'Test.objective_lagrangian')
-=======
-            ee.root_process.discipline_wrapp.discipline.execute(full_values_dict)
-
-        objective_lagr = ee.root_process.discipline_wrapp.discipline.io.get_output_data('Test.objective_lagrangian')
->>>>>>> a93afc9d
         return objective_lagr
 
     def dfx_sellar(self, x, *args):
